--- conflicted
+++ resolved
@@ -4945,20 +4945,14 @@
         #filling the weights with 2.5e-7 for faster convergence
         self.v[0].weight.data.fill_(2.5e-7)
         self.v[0].bias.data.fill_(2.5e-7)
-<<<<<<< HEAD
-=======
         self.v[0].weight.data = self.v[0].weight.data
         self.v[0].bias.data = self.v[0].bias.data
->>>>>>> 3a818816
 
         self.w.append(nn.Linear(4, self.n_two[0], bias=True))
         self.w[0].weight.data.fill_(2.5e-7)
         self.w[0].bias.data.fill_(2.5e-7)
-<<<<<<< HEAD
-=======
         self.w[0].weight.data = self.w[0].weight.data
         self.w[0].bias.data = self.w[0].bias.data
->>>>>>> 3a818816
 
         for i in range(1, self.layer_size):
             self.v.append(
@@ -4967,22 +4961,15 @@
                           bias=True))
             self.v[i].weight.data.fill_(2.5e-7)
             self.v[i].bias.data.fill_(2.5e-7)
-<<<<<<< HEAD
-=======
             self.v[i].weight.data = self.v[i].weight.data
             self.v[i].bias.data = self.v[i].bias.data
->>>>>>> 3a818816
 
             self.w.append(nn.Linear(self.n_two[i - 1], self.n_two[i],
                                     bias=True))
             self.w[i].weight.data.fill_(2.5e-7)
-<<<<<<< HEAD
-            self.w[i].bias.data.fill_(2.5e-7)
-=======
             self.w[i].weight.data = self.w[i].weight.data
             self.w[i].bias.data.fill_(2.5e-7)
             self.w[i].bias.data = self.w[i].bias.data
->>>>>>> 3a818816
 
     def forward(self, one_electron: torch.Tensor, two_electron: torch.Tensor):
         """
@@ -5114,12 +5101,7 @@
                     torch.nn.init.uniform(torch.empty(n_one[-1], 1),
                                           b=2.5e-7).squeeze(-1))
                 self.envelope_g.append(
-<<<<<<< HEAD
-                    torch.nn.init.uniform(torch.empty(1),
-                                          b=2.5e-7).squeeze(0).double())
-=======
                     torch.nn.init.uniform(torch.empty(1), b=2.5e-7).squeeze(0))
->>>>>>> 3a818816
                 for k in range(self.no_of_atoms):
                     self.sigma.append(
                         torch.nn.init.uniform(torch.empty(self.no_of_atoms, 1),
@@ -5143,11 +5125,7 @@
         psi_up: torch.Tensor
             Torch tensor with a scalar value containing the sampled wavefunction value for each batch.
         """
-<<<<<<< HEAD
-        psi = torch.zeros(self.batch_size).double()
-=======
         psi = torch.zeros(self.batch_size)
->>>>>>> 3a818816
         psi_up = torch.zeros(self.batch_size, self.determinant, self.spin[0],
                              self.spin[0]).double()
         psi_down = torch.zeros(self.batch_size, self.determinant, self.spin[1],
