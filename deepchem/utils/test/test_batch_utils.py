import os
import deepchem as dc


<<<<<<< HEAD
@pytest.mark.torch
def test_batch_coulomb_matrix_features():
=======
def test_coulomb_matrix_features():
>>>>>>> ecdb0992
    # Get Data
    current_dir = os.path.dirname(os.path.abspath(__file__))
    dataset_file = os.path.join(current_dir, 'assets/qm9_mini.sdf')
    TASKS = ["alpha", "homo"]
    loader = dc.data.SDFLoader(tasks=TASKS,
                               featurizer=dc.feat.CoulombMatrix(29),
                               sanitize=True)
    data = loader.create_dataset(dataset_file, shard_size=100)
    inputs = dc.utils.batch_utils.batch_coulomb_matrix_features(data.X)

    # Checks that all atoms exits in array
    assert inputs[0].shape == (149,)

    # Checks shape of gaussian distance
    assert inputs[1].shape == (1215, 100)

    # Checks all molecule membership exist
    for i in range(0, 21):
        if i not in inputs[2]:
            raise AssertionError("All molecules not in the matrix")

    # Check Distance Membership shape
    assert inputs[3].shape == (1215,)
    assert inputs[4].shape == (1215,)<|MERGE_RESOLUTION|>--- conflicted
+++ resolved
@@ -2,12 +2,7 @@
 import deepchem as dc
 
 
-<<<<<<< HEAD
-@pytest.mark.torch
 def test_batch_coulomb_matrix_features():
-=======
-def test_coulomb_matrix_features():
->>>>>>> ecdb0992
     # Get Data
     current_dir = os.path.dirname(os.path.abspath(__file__))
     dataset_file = os.path.join(current_dir, 'assets/qm9_mini.sdf')
